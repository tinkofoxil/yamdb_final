![example workflow](https://github.com/tinkofoxil/yamdb_final/actions/workflows/yamdb_workflow.yml/badge.svg)
<<<<<<< HEAD

=======
>>>>>>> 12c1b235
# INFRA_SP2

Цель работы над проектом - получить опыт работы с Docker.

## Описание

Проект **YaMDb** собирает **отзывы (Review)** пользователей на **произведения 
(Titles)**. 

Произведения делятся на категории: «Книги», «Фильмы», «Музыка». 
**Список категорий (Category)** может быть расширен администратором.

Произведению может быть присвоен **жанр (Genre)** из списка предустановленных.
Новые жанры может создавать только администратор.

Благодарные или возмущённые пользователи оставляют к произведениям текстовые
**отзывы (Review)** и ставят произведению оценку (от одного до десяти).
Из пользовательских оценок формируется усреднённая оценка произведения — 
**рейтинг**.
На одно произведение пользователь может оставить только один отзыв.

Сами произведения в **YaMDb** не хранятся, здесь нельзя посмотреть фильм или 
послушать музыку.

## Настройка и запуск:
1. Настройка окружения:
   ```
   touch .env
   nano .env
   ```
   Заполнить по этому примеру:
   ```
   SECRET_KEY="SECRET_KEY" # секретный ключ проекта Django
   DB_ENGINE=django.db.backends.postgresql # указываем, что работаем с postgresql
   DB_NAME=postgres # имя базы данных
   POSTGRES_USER=postgres # логин для подключения к базе данных
   POSTGRES_PASSWORD=postgres # пароль для подключения к БД (установите свой)
   DB_HOST=db # название сервиса (контейнера)
   DB_PORT=5432 # порт для подключения к БД
   ```

2. Запуск приложения в контейнерах:
   ```
   docker-compose up -d --build
   ```
   
3. Наполнение базы данных:
   ```
   docker-compose exec web python manage.py migrate
   docker-compose exec web python manage.py loaddata fixtures.json
   docker-compose exec web python manage.py collectstatic --no-input
   ```<|MERGE_RESOLUTION|>--- conflicted
+++ resolved
@@ -1,8 +1,3 @@
-![example workflow](https://github.com/tinkofoxil/yamdb_final/actions/workflows/yamdb_workflow.yml/badge.svg)
-<<<<<<< HEAD
-
-=======
->>>>>>> 12c1b235
 # INFRA_SP2
 
 Цель работы над проектом - получить опыт работы с Docker.
@@ -54,4 +49,6 @@
    docker-compose exec web python manage.py migrate
    docker-compose exec web python manage.py loaddata fixtures.json
    docker-compose exec web python manage.py collectstatic --no-input
-   ```+   ```
+
+![example workflow](https://github.com/tinkofoxil/yamdb_final/actions/workflows/yamdb_workflow.yml/badge.svg)